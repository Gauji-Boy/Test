--- conflicted
+++ resolved
@@ -23,7 +23,7 @@
     ai_write_file_result = Signal(str, bool, str) # file_path, success, message
     ai_list_directory_result = Signal(str, str) # path, json_string_of_contents/error_message
 
-    def __init__(self, initial_path=None):
+    def __init__(self):
         super().__init__()
         self.setWindowTitle("Aether Editor")
         self.setGeometry(100, 100, 1200, 800)
@@ -58,7 +58,6 @@
         self.setup_menu()
         self.setup_network_connections() # Setup network signals and slots
         self.update_ui_for_control_state() # Initial UI update
-<<<<<<< HEAD
         self.load_session() # Re-added: MainWindow handles its own session.
 
     def _show_welcome_page(self):
@@ -66,18 +65,18 @@
         if self.tab_widget.count() == 1:
             editor_widget = self.tab_widget.widget(0)
             # Check if it's a CodeEditor instance before accessing tab_data_map specific to editors
-            if isinstance(editor_widget, CodeEditor):
+            if isinstance(editor_widget, CodeEditor): 
                 tab_data = self.tab_data_map.get(editor_widget, {})
                 if tab_data.get("path") is None and not tab_data.get("is_dirty", False):
                     print("LOG: Closing initial untitled/clean tab before showing welcome page.")
-                    self.close_tab(0)
+                    self.close_tab(0) 
             # If it's not a CodeEditor, it might be an already open Welcome Page, close it too if it's the only tab.
             elif isinstance(editor_widget, WelcomePage):
                  print("LOG: Closing existing Welcome Page before showing a new one.")
                  self.close_tab(0)
 
 
-        welcome_page_widget = WelcomePage(self)
+        welcome_page_widget = WelcomePage(self) 
 
         # Add WelcomePage as a new tab
         index = self.tab_widget.addTab(welcome_page_widget, "Welcome")
@@ -85,13 +84,13 @@
 
         # Make the Welcome Page tab non-closable
         tab_bar = self.tab_widget.tabBar()
-        tab_bar.setTabButton(index, QTabBar.RightSide, None)
+        tab_bar.setTabButton(index, QTabBar.RightSide, None) 
 
         # Connect signals from WelcomePage to MainWindow methods
         welcome_page_widget.new_file_requested.connect(self.create_new_file)
         welcome_page_widget.open_file_requested.connect(self.open_file)
         welcome_page_widget.open_folder_requested.connect(self.open_folder)
-
+        
         print("LOG: Welcome page shown.")
 
     # initialize_project method removed
@@ -107,11 +106,11 @@
         root_path = ""
         if self.file_explorer.model(): # Ensure model exists
             root_path = self.file_explorer.model().rootPath()
-
+        
         open_files = []
         for i in range(self.tab_widget.count()):
             editor_widget = self.tab_widget.widget(i)
-            if isinstance(editor_widget, CodeEditor):
+            if isinstance(editor_widget, CodeEditor): 
                 # Do not save the Welcome Page tab if it's identified by a specific title
                 if self.tab_widget.tabText(i) == "Welcome": # Assuming "Welcome" is the title of the welcome tab
                     continue
@@ -126,18 +125,18 @@
         session_data = {
             "root_path": root_path,
             "open_files": open_files,
-            "active_file_index": active_file_index
+            "active_file_index": active_file_index 
         }
 
         try:
             with open(session_file, 'w') as f:
-                json.dump(session_data, f, indent=4)
+                json.dump(session_data, f, indent=4) 
             print(f"LOG: Session saved to {session_file}")
         except IOError as e:
             print(f"LOG: save_session - Error writing session file {session_file}: {e}")
         except Exception as e:
             print(f"LOG: save_session - Unexpected error saving session: {e}")
-
+            
     def load_session(self):
         session_file = self._get_session_file_path()
         if not os.path.exists(session_file):
@@ -179,7 +178,7 @@
                 self.open_new_tab(file_path)
             else:
                 print(f"LOG: load_session - File path from session does not exist: {file_path}")
-
+        
         if not open_files_paths and not (root_path and os.path.isdir(root_path)):
             # No valid files or root path from session, show welcome page
             self._show_welcome_page()
@@ -203,73 +202,6 @@
 
         print(f"LOG: Session loaded from {session_file}")
 
-=======
-        # self.load_session() # Removed: Session loading/initial path handling is now explicit or via AppController
-
-        if initial_path:
-            self.initialize_project(initial_path)
-        else:
-            # If no initial path, ensure a default state (e.g., an empty tab)
-            # This is important if setup_ui no longer opens an initial tab by default,
-            # or if MainWindow can be shown without AppController providing a path.
-            if self.tab_widget.count() == 0:
-                self.open_new_tab()
-
-
-    def initialize_project(self, path: str):
-        # import os # Ensure os is imported at the top of the file if not already (it is)
-        if not path:
-            print("LOG: initialize_project called with no path.")
-            # Ensure a default state if path is somehow None or empty
-            if self.tab_widget.count() == 0:
-                 self.open_new_tab() # Open an untitled tab
-            return
-
-        print(f"LOG: Initializing project with path: {path}")
-        if os.path.isdir(path):
-            project_dir = path
-            # file_to_open = None # Not used directly here
-            self.file_explorer.set_root_path(project_dir)
-            self.terminal_widget.start_shell(project_dir)
-
-            # If an "Untitled" tab is open and it's the only one, and it's clean, close it.
-            if self.tab_widget.count() == 1:
-                first_tab_widget = self.tab_widget.widget(0)
-                if isinstance(first_tab_widget, CodeEditor):
-                    first_tab_data = self.tab_data_map.get(first_tab_widget, {})
-                    if first_tab_data.get("path") is None and not first_tab_data.get("is_dirty"):
-                        self.close_tab(0) # Close the initial "Untitled" tab
-
-            # After potentially closing the initial tab, if no tabs are open (e.g. opening an empty folder)
-            # ensure at least one new "Untitled" tab is present.
-            if self.tab_widget.count() == 0:
-                 self.open_new_tab()
-
-        elif os.path.isfile(path):
-            project_dir = os.path.dirname(path)
-            file_to_open = path
-            self.file_explorer.set_root_path(project_dir) # Set explorer to the file's directory
-            self.terminal_widget.start_shell(project_dir) # Start terminal in file's directory
-
-            # If an "Untitled" tab is open and it's the only one, and it's clean, close it before opening the new file.
-            if self.tab_widget.count() == 1:
-                first_tab_widget = self.tab_widget.widget(0)
-                if isinstance(first_tab_widget, CodeEditor):
-                    first_tab_data = self.tab_data_map.get(first_tab_widget, {})
-                    if first_tab_data.get("path") is None and not first_tab_data.get("is_dirty"):
-                        self.close_tab(0)
-
-            self.open_new_tab(file_to_open) # open_new_tab handles opening the file
-        else:
-            print(f"LOG: Provided initial path is neither a file nor a directory: {path}")
-            # Fallback: open an empty untitled tab if none exist.
-            if self.tab_widget.count() == 0:
-                 self.open_new_tab()
-            # QMessageBox.warning(self, "Path Error", f"The specified path could not be opened: {path}")
-
-    # Removed _get_session_file_path, save_session, and load_session methods
-    # Their functionality is now handled by AppController or is obsolete.
->>>>>>> 17056f29
 
     def setup_ui(self):
         # Central Editor View (QTabWidget)
@@ -305,17 +237,10 @@
         
         # Connect the interactive terminal's command_entered signal
         # self.terminal_widget.line_entered.connect(self._on_terminal_input) # Removed: New terminal handles input
-<<<<<<< HEAD
 
         # Initial empty tab is no longer opened here. load_session() will handle it.
-        # self.open_new_tab()
-
-        # Start shell in home directory on startup
-        self.terminal_widget.start_shell(QStandardPaths.writableLocation(QStandardPaths.HomeLocation))
-=======
->>>>>>> 17056f29
-
-
+        # self.open_new_tab() 
+        
         # Start shell in home directory on startup
         self.terminal_widget.start_shell(QStandardPaths.writableLocation(QStandardPaths.HomeLocation))
 
@@ -705,7 +630,6 @@
                 .replace("{output_file}", quoted_output_file_no_ext)
             for part in command_template
         ]
-<<<<<<< HEAD
         
         # Join parts into a single command string
         # For C++, the command might be "g++ {file} -o {output_file} && {output_file}"
@@ -725,27 +649,6 @@
         #    final_command_str = f"cd \"{working_directory}\" && {final_command_str}"
         # For simplicity, always prepend cd for now, as run_code_command will execute it in the current shell context.
         
-=======
-        
-        # Join parts into a single command string
-        # For C++, the command might be "g++ {file} -o {output_file} && {output_file}"
-        # We need to handle this by potentially splitting if "&&" is present,
-        # or just joining if it's a simple command like "python -u {file}".
-        # For now, let's assume simple joining for commands that don't need chaining in this way
-        # or that the shell itself will handle the '&&' if present in the list.
-        final_command_str = " ".join(command_parts)
-
-        # If working_directory is different from where the shell is currently, cd into it first
-        # This is a simplified approach. A more robust solution might involve checking current shell dir.
-        # For now, we assume the shell started by start_shell is in a known state or CWD is managed by user.
-        # current_shell_dir = self.terminal_widget.get_current_working_directory() # Assuming such a method exists
-        # if working_directory != current_shell_dir:
-        #    final_command_str = f"cd \"{working_directory}\" && {final_command_str}"
-        # else:
-        #    final_command_str = f"cd \"{working_directory}\" && {final_command_str}"
-        # For simplicity, always prepend cd for now, as run_code_command will execute it in the current shell context.
-        
->>>>>>> 17056f29
         # Prepend cd to the command to ensure it runs in the correct directory
         final_command_str = f"cd \"{working_directory}\" && {final_command_str}"
 
@@ -1031,7 +934,7 @@
         # 1. Context-Aware Path Detection
         # If file explorer is empty (no root path), default to a known writable location
         target_directory_default = QStandardPaths.writableLocation(QStandardPaths.DocumentsLocation)
-
+        
         current_explorer_root = self.file_explorer.model().rootPath() if self.file_explorer.model() and self.file_explorer.model().rootPath() else None
 
         target_directory = None
@@ -1041,7 +944,7 @@
             selected_path = self.file_explorer.model().filePath(selected_index) # Use model()
             if os.path.isdir(selected_path):
                 target_directory = selected_path
-            else:
+            else: 
                 target_directory = os.path.dirname(selected_path)
         elif current_explorer_root: # Nothing selected, but explorer has a root
              target_directory = current_explorer_root
@@ -1316,11 +1219,7 @@
                     self.tab_widget.setCurrentIndex(original_current_index)
         
         # Only save the session and accept the close event if all saves were successful or discarded
-<<<<<<< HEAD
         self.save_session() # Re-added
-=======
-        # self.save_session() # Removed
->>>>>>> 17056f29
         event.accept()
 
     @Slot(QPoint)
