--- conflicted
+++ resolved
@@ -1,58 +1,7 @@
 import sys
 from PySide6.QtWidgets import QApplication
-<<<<<<< HEAD
 # Assuming main_window.py is in the same directory and contains MainWindow
-from main_window import MainWindow
-=======
-from PySide6.QtCore import QObject, Slot # QObject and Slot for launch_main_window
-from welcome_screen import WelcomeScreen # Assuming welcome_screen.py is in the same directory
-from main_window import MainWindow     # Assuming main_window.py is in the same directory
-
-class AppController(QObject):
-    def __init__(self):
-        super().__init__() # Initialize QObject
-        # QApplication must be created before any QWidgets
-        # It's common to create it once here.
-        if QApplication.instance():
-            self.app = QApplication.instance()
-        else:
-            self.app = QApplication(sys.argv)
-
-        self.welcome_screen = WelcomeScreen()
-        # MainWindow will be created when a path is selected,
-        # or if needed for a "no path" scenario (though current flow avoids this).
-        self.main_window = None
-
-        # Connect the signal from WelcomeScreen to a slot in AppController
-        self.welcome_screen.path_selected.connect(self.launch_main_window)
-
-    def run(self):
-        self.welcome_screen.show()
-        sys.exit(self.app.exec()) # Start the application event loop
-
-    @Slot(str) # Decorate as a slot
-    def launch_main_window(self, path: str):
-        if path: # Ensure path is not empty
-            # Create or re-initialize MainWindow instance here
-            if self.main_window is None:
-                self.main_window = MainWindow(initial_path=path)
-            else:
-                # If main_window instance already exists (e.g., if user could go back to welcome screen)
-                # we should re-initialize it with the new path.
-                # This assumes MainWindow can handle being re-initialized or has a method like initialize_project
-                self.main_window.initialize_project(path) # Ensure this method exists and works as expected
-
-            self.main_window.show()
-            self.welcome_screen.close() # Close the welcome screen
-        else:
-            # Handle case where path might be empty, though WelcomeScreen should prevent this
-            print("LOG: No valid path received from welcome screen. Re-showing welcome screen.")
-            # If path is empty, it implies an issue or a desire to go back/stay on welcome.
-            # For robustness, ensure welcome screen is visible if main window isn't shown.
-            if not (self.main_window and self.main_window.isVisible()):
-                 self.welcome_screen.show()
-
->>>>>>> 17056f29
+from main_window import MainWindow 
 
 # Optional: Setup for high DPI displays if needed
 # try:
@@ -63,7 +12,6 @@
 #     pass # Qt might be older, or not all attributes available
 
 if __name__ == "__main__":
-<<<<<<< HEAD
     app = QApplication(sys.argv)
 
     # You can load and apply a global stylesheet here if you have one
@@ -80,12 +28,4 @@
     main_window = MainWindow()
     main_window.show()
 
-    sys.exit(app.exec())
-=======
-    # Ensure PySide6 is correctly initialized for fonts, styles etc.
-    # QApplication.setAttribute(Qt.AA_EnableHighDpiScaling) # Optional, for HiDPI
-    # QApplication.setAttribute(Qt.AA_UseHighDpiPixmaps)  # Optional, for HiDPI
-
-    controller = AppController()
-    controller.run()
->>>>>>> 17056f29
+    sys.exit(app.exec())